/*
 * Licensed to Elasticsearch under one or more contributor
 * license agreements. See the NOTICE file distributed with
 * this work for additional information regarding copyright
 * ownership. Elasticsearch licenses this file to you under
 * the Apache License, Version 2.0 (the "License"); you may
 * not use this file except in compliance with the License.
 * You may obtain a copy of the License at
 *
 *    http://www.apache.org/licenses/LICENSE-2.0
 *
 * Unless required by applicable law or agreed to in writing,
 * software distributed under the License is distributed on an
 * "AS IS" BASIS, WITHOUT WARRANTIES OR CONDITIONS OF ANY
 * KIND, either express or implied.  See the License for the
 * specific language governing permissions and limitations
 * under the License.
 */
package org.elasticsearch.common.settings;

import org.elasticsearch.action.admin.indices.close.TransportCloseIndexAction;
import org.elasticsearch.action.support.DestructiveOperations;
import org.elasticsearch.cluster.InternalClusterInfoService;
import org.elasticsearch.cluster.action.index.MappingUpdatedAction;
import org.elasticsearch.cluster.metadata.MetaData;
import org.elasticsearch.cluster.routing.allocation.allocator.BalancedShardsAllocator;
import org.elasticsearch.cluster.routing.allocation.decider.AwarenessAllocationDecider;
import org.elasticsearch.cluster.routing.allocation.decider.ClusterRebalanceAllocationDecider;
import org.elasticsearch.cluster.routing.allocation.decider.ConcurrentRebalanceAllocationDecider;
import org.elasticsearch.cluster.routing.allocation.decider.DiskThresholdDecider;
import org.elasticsearch.cluster.routing.allocation.decider.EnableAllocationDecider;
import org.elasticsearch.cluster.routing.allocation.decider.FilterAllocationDecider;
import org.elasticsearch.cluster.routing.allocation.decider.ShardsLimitAllocationDecider;
import org.elasticsearch.cluster.routing.allocation.decider.SnapshotInProgressAllocationDecider;
import org.elasticsearch.cluster.routing.allocation.decider.ThrottlingAllocationDecider;
import org.elasticsearch.cluster.service.InternalClusterService;
import org.elasticsearch.common.logging.ESLoggerFactory;
import org.elasticsearch.discovery.DiscoverySettings;
import org.elasticsearch.discovery.zen.ZenDiscovery;
import org.elasticsearch.discovery.zen.elect.ElectMasterService;
import org.elasticsearch.env.Environment;
import org.elasticsearch.gateway.GatewayService;
import org.elasticsearch.gateway.PrimaryShardAllocator;
import org.elasticsearch.index.IndexSettings;
import org.elasticsearch.index.store.IndexStoreConfig;
import org.elasticsearch.indices.analysis.HunspellService;
import org.elasticsearch.indices.breaker.HierarchyCircuitBreakerService;
import org.elasticsearch.indices.cache.request.IndicesRequestCache;
import org.elasticsearch.indices.fielddata.cache.IndicesFieldDataCache;
import org.elasticsearch.indices.recovery.RecoverySettings;
import org.elasticsearch.indices.store.IndicesStore;
import org.elasticsearch.indices.ttl.IndicesTTLService;
import org.elasticsearch.script.ScriptService;
import org.elasticsearch.search.SearchService;
import org.elasticsearch.threadpool.ThreadPool;
import org.elasticsearch.transport.Transport;
import org.elasticsearch.transport.TransportService;

import java.util.Arrays;
import java.util.Collections;
import java.util.HashSet;
import java.util.Map;
import java.util.Set;

/**
 * Encapsulates all valid cluster level settings.
 */
public final class ClusterSettings extends AbstractScopedSettings {

    public ClusterSettings(Settings settings, Set<Setting<?>> settingsSet) {
        super(settings, settingsSet, Setting.Scope.CLUSTER);
    }

    @Override
    public synchronized Settings applySettings(Settings newSettings) {
        Settings settings = super.applySettings(newSettings);
        try {
            for (Map.Entry<String, String> entry : settings.getAsMap().entrySet()) {
                if (entry.getKey().startsWith("logger.")) {
                    String component = entry.getKey().substring("logger.".length());
                    if ("_root".equals(component)) {
                        ESLoggerFactory.getRootLogger().setLevel(entry.getValue());
                    } else {
                        ESLoggerFactory.getLogger(component).setLevel(entry.getValue());
                    }
                }
            }
        } catch (Exception e) {
            logger.warn("failed to refresh settings for [{}]", e, "logger");
        }
        return settings;
    }

    @Override
    public boolean hasDynamicSetting(String key) {
        return isLoggerSetting(key) || super.hasDynamicSetting(key);
    }

    /**
     * Returns <code>true</code> if the settings is a logger setting.
     */
    public boolean isLoggerSetting(String key) {
        return key.startsWith("logger.");
    }


    public static Set<Setting<?>> BUILT_IN_CLUSTER_SETTINGS = Collections.unmodifiableSet(new HashSet<>(Arrays.asList(AwarenessAllocationDecider.CLUSTER_ROUTING_ALLOCATION_AWARENESS_ATTRIBUTE_SETTING,
        AwarenessAllocationDecider.CLUSTER_ROUTING_ALLOCATION_AWARENESS_FORCE_GROUP_SETTING,
        BalancedShardsAllocator.INDEX_BALANCE_FACTOR_SETTING,
        BalancedShardsAllocator.SHARD_BALANCE_FACTOR_SETTING,
        BalancedShardsAllocator.THRESHOLD_SETTING,
        ClusterRebalanceAllocationDecider.CLUSTER_ROUTING_ALLOCATION_ALLOW_REBALANCE_SETTING,
        ConcurrentRebalanceAllocationDecider.CLUSTER_ROUTING_ALLOCATION_CLUSTER_CONCURRENT_REBALANCE_SETTING,
        EnableAllocationDecider.CLUSTER_ROUTING_ALLOCATION_ENABLE_SETTING,
        EnableAllocationDecider.CLUSTER_ROUTING_REBALANCE_ENABLE_SETTING,
        ZenDiscovery.REJOIN_ON_MASTER_GONE_SETTING,
        FilterAllocationDecider.CLUSTER_ROUTING_INCLUDE_GROUP_SETTING,
        FilterAllocationDecider.CLUSTER_ROUTING_EXCLUDE_GROUP_SETTING,
        FilterAllocationDecider.CLUSTER_ROUTING_REQUIRE_GROUP_SETTING,
        IndexStoreConfig.INDICES_STORE_THROTTLE_TYPE_SETTING,
        IndexStoreConfig.INDICES_STORE_THROTTLE_MAX_BYTES_PER_SEC_SETTING,
        IndicesTTLService.INDICES_TTL_INTERVAL_SETTING,
        MappingUpdatedAction.INDICES_MAPPING_DYNAMIC_TIMEOUT_SETTING,
        MetaData.SETTING_READ_ONLY_SETTING,
        RecoverySettings.INDICES_RECOVERY_MAX_BYTES_PER_SEC_SETTING,
        RecoverySettings.INDICES_RECOVERY_RETRY_DELAY_STATE_SYNC_SETTING,
        RecoverySettings.INDICES_RECOVERY_RETRY_DELAY_NETWORK_SETTING,
        RecoverySettings.INDICES_RECOVERY_ACTIVITY_TIMEOUT_SETTING,
        RecoverySettings.INDICES_RECOVERY_INTERNAL_ACTION_TIMEOUT_SETTING,
        RecoverySettings.INDICES_RECOVERY_INTERNAL_LONG_ACTION_TIMEOUT_SETTING,
        ThreadPool.THREADPOOL_GROUP_SETTING,
        ThrottlingAllocationDecider.CLUSTER_ROUTING_ALLOCATION_NODE_INITIAL_PRIMARIES_RECOVERIES_SETTING,
        ThrottlingAllocationDecider.CLUSTER_ROUTING_ALLOCATION_NODE_CONCURRENT_INCOMING_RECOVERIES_SETTING,
        ThrottlingAllocationDecider.CLUSTER_ROUTING_ALLOCATION_NODE_CONCURRENT_OUTGOING_RECOVERIES_SETTING,
        ThrottlingAllocationDecider.CLUSTER_ROUTING_ALLOCATION_NODE_CONCURRENT_RECOVERIES_SETTING,
        DiskThresholdDecider.CLUSTER_ROUTING_ALLOCATION_LOW_DISK_WATERMARK_SETTING,
        DiskThresholdDecider.CLUSTER_ROUTING_ALLOCATION_HIGH_DISK_WATERMARK_SETTING,
        DiskThresholdDecider.CLUSTER_ROUTING_ALLOCATION_DISK_THRESHOLD_ENABLED_SETTING,
        DiskThresholdDecider.CLUSTER_ROUTING_ALLOCATION_INCLUDE_RELOCATIONS_SETTING,
        DiskThresholdDecider.CLUSTER_ROUTING_ALLOCATION_REROUTE_INTERVAL_SETTING,
        InternalClusterInfoService.INTERNAL_CLUSTER_INFO_UPDATE_INTERVAL_SETTING,
        InternalClusterInfoService.INTERNAL_CLUSTER_INFO_TIMEOUT_SETTING,
        SnapshotInProgressAllocationDecider.CLUSTER_ROUTING_ALLOCATION_SNAPSHOT_RELOCATION_ENABLED_SETTING,
        DestructiveOperations.REQUIRES_NAME_SETTING,
        DiscoverySettings.PUBLISH_TIMEOUT_SETTING,
        DiscoverySettings.PUBLISH_DIFF_ENABLE_SETTING,
        DiscoverySettings.COMMIT_TIMEOUT_SETTING,
        DiscoverySettings.NO_MASTER_BLOCK_SETTING,
        GatewayService.EXPECTED_DATA_NODES_SETTING,
        GatewayService.EXPECTED_MASTER_NODES_SETTING,
        GatewayService.EXPECTED_NODES_SETTING,
        GatewayService.RECOVER_AFTER_DATA_NODES_SETTING,
        GatewayService.RECOVER_AFTER_MASTER_NODES_SETTING,
        GatewayService.RECOVER_AFTER_NODES_SETTING,
        GatewayService.RECOVER_AFTER_TIME_SETTING,
        HierarchyCircuitBreakerService.TOTAL_CIRCUIT_BREAKER_LIMIT_SETTING,
        HierarchyCircuitBreakerService.FIELDDATA_CIRCUIT_BREAKER_LIMIT_SETTING,
        HierarchyCircuitBreakerService.FIELDDATA_CIRCUIT_BREAKER_OVERHEAD_SETTING,
        HierarchyCircuitBreakerService.REQUEST_CIRCUIT_BREAKER_LIMIT_SETTING,
        HierarchyCircuitBreakerService.REQUEST_CIRCUIT_BREAKER_OVERHEAD_SETTING,
        InternalClusterService.CLUSTER_SERVICE_SLOW_TASK_LOGGING_THRESHOLD_SETTING,
        SearchService.DEFAULT_SEARCH_TIMEOUT_SETTING,
        ElectMasterService.DISCOVERY_ZEN_MINIMUM_MASTER_NODES_SETTING,
        TransportService.TRACE_LOG_EXCLUDE_SETTING,
        TransportService.TRACE_LOG_INCLUDE_SETTING,
        TransportCloseIndexAction.CLUSTER_INDICES_CLOSE_ENABLE_SETTING,
        ShardsLimitAllocationDecider.CLUSTER_TOTAL_SHARDS_PER_NODE_SETTING,
        InternalClusterService.CLUSTER_SERVICE_RECONNECT_INTERVAL_SETTING,
        HierarchyCircuitBreakerService.FIELDDATA_CIRCUIT_BREAKER_TYPE_SETTING,
        HierarchyCircuitBreakerService.REQUEST_CIRCUIT_BREAKER_TYPE_SETTING,
        Transport.TRANSPORT_PROFILES_SETTING,
        Transport.TRANSPORT_TCP_COMPRESS,
        IndexSettings.QUERY_STRING_ANALYZE_WILDCARD,
        IndexSettings.QUERY_STRING_ALLOW_LEADING_WILDCARD,
        PrimaryShardAllocator.NODE_INITIAL_SHARDS_SETTING,
        ScriptService.SCRIPT_CACHE_SIZE_SETTING,
<<<<<<< HEAD
        IndicesFieldDataCache.INDICES_FIELDDATA_CLEAN_INTERVAL_SETTING,
        IndicesFieldDataCache.INDICES_FIELDDATA_CACHE_SIZE_KEY,
        IndicesRequestCache.INDICES_CACHE_QUERY_SIZE,
        IndicesRequestCache.INDICES_CACHE_QUERY_EXPIRE,
        HunspellService.HUNSPELL_LAZY_LOAD,
        HunspellService.HUNSPELL_IGNORE_CASE,
        HunspellService.HUNSPELL_DICTIONARY_OPTIONS,
        IndicesStore.INDICES_STORE_DELETE_SHARD_TIMEOUT)));
=======
        Environment.PATH_CONF_SETTING,
        Environment.PATH_DATA_SETTING,
        Environment.PATH_HOME_SETTING,
        Environment.PATH_LOGS_SETTING,
        Environment.PATH_PLUGINS_SETTING,
        Environment.PATH_REPO_SETTING,
        Environment.PATH_SCRIPTS_SETTING,
        Environment.PATH_SHARED_DATA_SETTING,
        Environment.PIDFILE_SETTING
    )));
>>>>>>> e9bb3d31
}<|MERGE_RESOLUTION|>--- conflicted
+++ resolved
@@ -174,7 +174,6 @@
         IndexSettings.QUERY_STRING_ALLOW_LEADING_WILDCARD,
         PrimaryShardAllocator.NODE_INITIAL_SHARDS_SETTING,
         ScriptService.SCRIPT_CACHE_SIZE_SETTING,
-<<<<<<< HEAD
         IndicesFieldDataCache.INDICES_FIELDDATA_CLEAN_INTERVAL_SETTING,
         IndicesFieldDataCache.INDICES_FIELDDATA_CACHE_SIZE_KEY,
         IndicesRequestCache.INDICES_CACHE_QUERY_SIZE,
@@ -182,8 +181,7 @@
         HunspellService.HUNSPELL_LAZY_LOAD,
         HunspellService.HUNSPELL_IGNORE_CASE,
         HunspellService.HUNSPELL_DICTIONARY_OPTIONS,
-        IndicesStore.INDICES_STORE_DELETE_SHARD_TIMEOUT)));
-=======
+        IndicesStore.INDICES_STORE_DELETE_SHARD_TIMEOUT,
         Environment.PATH_CONF_SETTING,
         Environment.PATH_DATA_SETTING,
         Environment.PATH_HOME_SETTING,
@@ -194,5 +192,4 @@
         Environment.PATH_SHARED_DATA_SETTING,
         Environment.PIDFILE_SETTING
     )));
->>>>>>> e9bb3d31
 }