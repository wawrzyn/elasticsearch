--- conflicted
+++ resolved
@@ -340,16 +340,7 @@
         modules.add(new AnalysisModule(indexSettings, indicesAnalysisService));
         modules.add(new SimilarityModule(indexSettings));
         modules.add(new IndexCacheModule(indexSettings));
-<<<<<<< HEAD
-        modules.add(new IndexFieldDataModule(indexSettings));
-        modules.add(new MapperServiceModule());
-        modules.add(new IndexAliasesServiceModule());
-        modules.add(new IndexModule(indexSettings));
-
-=======
         modules.add(new IndexModule());
-        
->>>>>>> 3ab39385
         pluginsService.processModules(modules);
 
         Injector indexInjector;
