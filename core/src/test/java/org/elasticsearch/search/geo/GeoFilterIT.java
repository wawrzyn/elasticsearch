/*
 * Licensed to Elasticsearch under one or more contributor
 * license agreements. See the NOTICE file distributed with
 * this work for additional information regarding copyright
 * ownership. Elasticsearch licenses this file to you under
 * the Apache License, Version 2.0 (the "License"); you may
 * not use this file except in compliance with the License.
 * You may obtain a copy of the License at
 *
 *    http://www.apache.org/licenses/LICENSE-2.0
 *
 * Unless required by applicable law or agreed to in writing,
 * software distributed under the License is distributed on an
 * "AS IS" BASIS, WITHOUT WARRANTIES OR CONDITIONS OF ANY
 * KIND, either express or implied.  See the License for the
 * specific language governing permissions and limitations
 * under the License.
 */

package org.elasticsearch.search.geo;

import com.spatial4j.core.context.SpatialContext;
import com.spatial4j.core.distance.DistanceUtils;
import com.spatial4j.core.exception.InvalidShapeException;
import com.spatial4j.core.shape.Shape;
import org.apache.lucene.spatial.prefix.RecursivePrefixTreeStrategy;
import org.apache.lucene.spatial.prefix.tree.GeohashPrefixTree;
import org.apache.lucene.spatial.query.SpatialArgs;
import org.apache.lucene.spatial.query.SpatialOperation;
import org.apache.lucene.spatial.query.UnsupportedSpatialOperation;
import org.apache.lucene.util.XGeoHashUtils;
<<<<<<< HEAD
import org.apache.lucene.util.XGeoUtils;
=======
>>>>>>> c478adf7
import org.elasticsearch.action.admin.indices.create.CreateIndexRequestBuilder;
import org.elasticsearch.action.bulk.BulkItemResponse;
import org.elasticsearch.action.bulk.BulkResponse;
import org.elasticsearch.action.search.SearchResponse;
import org.elasticsearch.common.Priority;
import org.elasticsearch.common.Strings;
import org.elasticsearch.common.bytes.BytesReference;
import org.elasticsearch.common.geo.GeoPoint;
import org.elasticsearch.common.geo.GeoUtils;
import org.elasticsearch.common.geo.builders.MultiPolygonBuilder;
import org.elasticsearch.common.geo.builders.PolygonBuilder;
import org.elasticsearch.common.geo.builders.ShapeBuilder;
import org.elasticsearch.common.io.Streams;
import org.elasticsearch.common.xcontent.XContentFactory;
import org.elasticsearch.index.query.QueryBuilders;
import org.elasticsearch.index.query.GeohashCellQuery;
import org.elasticsearch.search.SearchHit;
import org.elasticsearch.test.ESIntegTestCase;
import org.junit.BeforeClass;
import org.junit.Test;

import java.io.ByteArrayOutputStream;
import java.io.FileNotFoundException;
import java.io.IOException;
import java.io.InputStream;
import java.util.ArrayList;
import java.util.Collection;
import java.util.Collections;
import java.util.HashMap;
import java.util.Iterator;
import java.util.List;
import java.util.Map;
import java.util.Random;
import java.util.zip.GZIPInputStream;

import static org.elasticsearch.common.xcontent.XContentFactory.jsonBuilder;
import static org.elasticsearch.index.query.QueryBuilders.*;
import static org.elasticsearch.test.hamcrest.ElasticsearchAssertions.*;
import static org.hamcrest.Matchers.*;

/**
 *
 */
public class GeoFilterIT extends ESIntegTestCase {

    private static boolean intersectSupport;
    private static boolean disjointSupport;
    private static boolean withinSupport;

    @BeforeClass
    public static void createNodes() throws Exception {
        intersectSupport = testRelationSupport(SpatialOperation.Intersects);
        disjointSupport = testRelationSupport(SpatialOperation.IsDisjointTo);
        withinSupport = testRelationSupport(SpatialOperation.IsWithin);
    }

    private static byte[] unZipData(String path) throws IOException {
        InputStream is = Streams.class.getResourceAsStream(path);
        if (is == null) {
            throw new FileNotFoundException("Resource [" + path + "] not found in classpath");
        }

        ByteArrayOutputStream out = new ByteArrayOutputStream();
        GZIPInputStream in = new GZIPInputStream(is);
        Streams.copy(in, out);

        is.close();
        out.close();

        return out.toByteArray();
    }

    @Test
    public void testShapeBuilders() {

        try {
            // self intersection polygon
            ShapeBuilder.newPolygon()
                    .point(-10, -10)
                    .point(10, 10)
                    .point(-10, 10)
                    .point(10, -10)
                    .close().build();
            fail("Self intersection not detected");
        } catch (InvalidShapeException e) {
        }

        // polygon with hole
        ShapeBuilder.newPolygon()
                .point(-10, -10).point(-10, 10).point(10, 10).point(10, -10)
                .hole()
                .point(-5, -5).point(-5, 5).point(5, 5).point(5, -5)
                .close().close().build();

        try {
            // polygon with overlapping hole
            ShapeBuilder.newPolygon()
                    .point(-10, -10).point(-10, 10).point(10, 10).point(10, -10)
                    .hole()
                    .point(-5, -5).point(-5, 11).point(5, 11).point(5, -5)
                    .close().close().build();

            fail("Self intersection not detected");
        } catch (InvalidShapeException e) {
        }

        try {
            // polygon with intersection holes
            ShapeBuilder.newPolygon()
                    .point(-10, -10).point(-10, 10).point(10, 10).point(10, -10)
                    .hole()
                    .point(-5, -5).point(-5, 5).point(5, 5).point(5, -5)
                    .close()
                    .hole()
                    .point(-5, -6).point(5, -6).point(5, -4).point(-5, -4)
                    .close()
                    .close().build();
            fail("Intersection of holes not detected");
        } catch (InvalidShapeException e) {
        }

        try {
            // Common line in polygon
            ShapeBuilder.newPolygon()
                    .point(-10, -10)
                    .point(-10, 10)
                    .point(-5, 10)
                    .point(-5, -5)
                    .point(-5, 20)
                    .point(10, 20)
                    .point(10, -10)
                    .close().build();
            fail("Self intersection not detected");
        } catch (InvalidShapeException e) {
        }

// Not specified
//        try {
//            // two overlapping polygons within a multipolygon
//            ShapeBuilder.newMultiPolygon()
//                .polygon()
//                    .point(-10, -10)
//                    .point(-10, 10)
//                    .point(10, 10)
//                    .point(10, -10)
//                .close()
//                .polygon()
//                    .point(-5, -5).point(-5, 5).point(5, 5).point(5, -5)
//                .close().build();
//            fail("Polygon intersection not detected";
//        } catch (InvalidShapeException e) {}

        // Multipolygon: polygon with hole and polygon within the whole
        ShapeBuilder.newMultiPolygon()
                .polygon()
                .point(-10, -10).point(-10, 10).point(10, 10).point(10, -10)
                .hole()
                .point(-5, -5).point(-5, 5).point(5, 5).point(5, -5)
                .close()
                .close()
                .polygon()
                .point(-4, -4).point(-4, 4).point(4, 4).point(4, -4)
                .close()
                .build();

// Not supported
//        try {
//            // Multipolygon: polygon with hole and polygon within the hole but overlapping
//            ShapeBuilder.newMultiPolygon()
//                .polygon()
//                    .point(-10, -10).point(-10, 10).point(10, 10).point(10, -10)
//                    .hole()
//                        .point(-5, -5).point(-5, 5).point(5, 5).point(5, -5)
//                    .close()
//                .close()
//                .polygon()
//                    .point(-4, -4).point(-4, 6).point(4, 6).point(4, -4)
//                .close()
//                .build();
//            fail("Polygon intersection not detected";
//        } catch (InvalidShapeException e) {}

    }

    @Test
    public void testShapeRelations() throws Exception {

        assertTrue( "Intersect relation is not supported", intersectSupport);
        assertTrue("Disjoint relation is not supported", disjointSupport);
        assertTrue("within relation is not supported", withinSupport);


        String mapping = XContentFactory.jsonBuilder()
                .startObject()
                .startObject("polygon")
                .startObject("properties")
                .startObject("area")
                .field("type", "geo_shape")
                .field("tree", "geohash")
                .endObject()
                .endObject()
                .endObject()
                .endObject().string();

        CreateIndexRequestBuilder mappingRequest = client().admin().indices().prepareCreate("shapes").addMapping("polygon", mapping);
        mappingRequest.execute().actionGet();
        client().admin().cluster().prepareHealth().setWaitForEvents(Priority.LANGUID).setWaitForGreenStatus().execute().actionGet();

        // Create a multipolygon with two polygons. The first is an rectangle of size 10x10
        // with a hole of size 5x5 equidistant from all sides. This hole in turn contains
        // the second polygon of size 4x4 equidistant from all sites
        MultiPolygonBuilder polygon = ShapeBuilder.newMultiPolygon()
                .polygon()
                .point(-10, -10).point(-10, 10).point(10, 10).point(10, -10)
                .hole()
                .point(-5, -5).point(-5, 5).point(5, 5).point(5, -5)
                .close()
                .close()
                .polygon()
                .point(-4, -4).point(-4, 4).point(4, 4).point(4, -4)
                .close();

        BytesReference data = jsonBuilder().startObject().field("area", polygon).endObject().bytes();

        client().prepareIndex("shapes", "polygon", "1").setSource(data).execute().actionGet();
        client().admin().indices().prepareRefresh().execute().actionGet();

        // Point in polygon
        SearchResponse result = client().prepareSearch()
                .setQuery(matchAllQuery())
                .setPostFilter(QueryBuilders.geoIntersectionQuery("area", ShapeBuilder.newPoint(3, 3)))
                .execute().actionGet();
        assertHitCount(result, 1);
        assertFirstHit(result, hasId("1"));

        // Point in polygon hole
        result = client().prepareSearch()
                .setQuery(matchAllQuery())
                .setPostFilter(QueryBuilders.geoIntersectionQuery("area", ShapeBuilder.newPoint(4.5, 4.5)))
                .execute().actionGet();
        assertHitCount(result, 0);

        // by definition the border of a polygon belongs to the inner
        // so the border of a polygons hole also belongs to the inner
        // of the polygon NOT the hole

        // Point on polygon border
        result = client().prepareSearch()
                .setQuery(matchAllQuery())
                .setPostFilter(QueryBuilders.geoIntersectionQuery("area", ShapeBuilder.newPoint(10.0, 5.0)))
                .execute().actionGet();
        assertHitCount(result, 1);
        assertFirstHit(result, hasId("1"));

        // Point on hole border
        result = client().prepareSearch()
                .setQuery(matchAllQuery())
                .setPostFilter(QueryBuilders.geoIntersectionQuery("area", ShapeBuilder.newPoint(5.0, 2.0)))
                .execute().actionGet();
        assertHitCount(result, 1);
        assertFirstHit(result, hasId("1"));

        if (disjointSupport) {
            // Point not in polygon
            result = client().prepareSearch()
                    .setQuery(matchAllQuery())
                    .setPostFilter(QueryBuilders.geoDisjointQuery("area", ShapeBuilder.newPoint(3, 3)))
                    .execute().actionGet();
            assertHitCount(result, 0);

            // Point in polygon hole
            result = client().prepareSearch()
                    .setQuery(matchAllQuery())
                    .setPostFilter(QueryBuilders.geoDisjointQuery("area", ShapeBuilder.newPoint(4.5, 4.5)))
                    .execute().actionGet();
            assertHitCount(result, 1);
            assertFirstHit(result, hasId("1"));
        }

        // Create a polygon that fills the empty area of the polygon defined above
        PolygonBuilder inverse = ShapeBuilder.newPolygon()
                .point(-5, -5).point(-5, 5).point(5, 5).point(5, -5)
                .hole()
                .point(-4, -4).point(-4, 4).point(4, 4).point(4, -4)
                .close()
                .close();

        data = jsonBuilder().startObject().field("area", inverse).endObject().bytes();
        client().prepareIndex("shapes", "polygon", "2").setSource(data).execute().actionGet();
        client().admin().indices().prepareRefresh().execute().actionGet();

        // re-check point on polygon hole
        result = client().prepareSearch()
                .setQuery(matchAllQuery())
                .setPostFilter(QueryBuilders.geoIntersectionQuery("area", ShapeBuilder.newPoint(4.5, 4.5)))
                .execute().actionGet();
        assertHitCount(result, 1);
        assertFirstHit(result, hasId("2"));

        // Create Polygon with hole and common edge
        PolygonBuilder builder = ShapeBuilder.newPolygon()
                .point(-10, -10).point(-10, 10).point(10, 10).point(10, -10)
                .hole()
                .point(-5, -5).point(-5, 5).point(10, 5).point(10, -5)
                .close()
                .close();

        if (withinSupport) {
            // Polygon WithIn Polygon
            builder = ShapeBuilder.newPolygon()
                    .point(-30, -30).point(-30, 30).point(30, 30).point(30, -30).close();

            result = client().prepareSearch()
                    .setQuery(matchAllQuery())
                    .setPostFilter(QueryBuilders.geoWithinQuery("area", builder))
                    .execute().actionGet();
            assertHitCount(result, 2);
        }

        // Create a polygon crossing longitude 180.
        builder = ShapeBuilder.newPolygon()
                .point(170, -10).point(190, -10).point(190, 10).point(170, 10)
                .close();

        data = jsonBuilder().startObject().field("area", builder).endObject().bytes();
        client().prepareIndex("shapes", "polygon", "1").setSource(data).execute().actionGet();
        client().admin().indices().prepareRefresh().execute().actionGet();

        // Create a polygon crossing longitude 180 with hole.
        builder = ShapeBuilder.newPolygon()
                .point(170, -10).point(190, -10).point(190, 10).point(170, 10)
                .hole().point(175, -5).point(185, -5).point(185, 5).point(175, 5).close()
                .close();

        data = jsonBuilder().startObject().field("area", builder).endObject().bytes();
        client().prepareIndex("shapes", "polygon", "1").setSource(data).execute().actionGet();
        client().admin().indices().prepareRefresh().execute().actionGet();

        result = client().prepareSearch()
                .setQuery(matchAllQuery())
                .setPostFilter(QueryBuilders.geoIntersectionQuery("area", ShapeBuilder.newPoint(174, -4)))
                .execute().actionGet();
        assertHitCount(result, 1);

        result = client().prepareSearch()
                .setQuery(matchAllQuery())
                .setPostFilter(QueryBuilders.geoIntersectionQuery("area", ShapeBuilder.newPoint(-174, -4)))
                .execute().actionGet();
        assertHitCount(result, 1);

        result = client().prepareSearch()
                .setQuery(matchAllQuery())
                .setPostFilter(QueryBuilders.geoIntersectionQuery("area", ShapeBuilder.newPoint(180, -4)))
                .execute().actionGet();
        assertHitCount(result, 0);

        result = client().prepareSearch()
                .setQuery(matchAllQuery())
                .setPostFilter(QueryBuilders.geoIntersectionQuery("area", ShapeBuilder.newPoint(180, -6)))
                .execute().actionGet();
        assertHitCount(result, 1);
    }

    @Test
    public void bulktest() throws Exception {
        byte[] bulkAction = unZipData("/org/elasticsearch/search/geo/gzippedmap.gz");

        String mapping = XContentFactory.jsonBuilder()
                .startObject()
                .startObject("country")
                .startObject("properties")
                .startObject("pin")
                .field("type", "geo_point")
                .field("lat_lon", true)
                .field("store", true)
                .endObject()
                .startObject("location")
                .field("type", "geo_shape")
                .endObject()
                .endObject()
                .endObject()
                .endObject()
                .string();

        client().admin().indices().prepareCreate("countries").addMapping("country", mapping).execute().actionGet();
        BulkResponse bulk = client().prepareBulk().add(bulkAction, 0, bulkAction.length, null, null).execute().actionGet();

        for (BulkItemResponse item : bulk.getItems()) {
            assertFalse("unable to index data", item.isFailed());
        }

        client().admin().indices().prepareRefresh().execute().actionGet();
        String key = "DE";

        SearchResponse searchResponse = client().prepareSearch()
                .setQuery(matchQuery("_id", key))
                .execute().actionGet();

        assertHitCount(searchResponse, 1);

        for (SearchHit hit : searchResponse.getHits()) {
            assertThat(hit.getId(), equalTo(key));
        }

        SearchResponse world = client().prepareSearch().addField("pin").setQuery(
                filteredQuery(
                        matchAllQuery(),
                        geoBoundingBoxQuery("pin")
                                .topLeft(90, -179.99999)
                                .bottomRight(-90, 179.99999))
        ).execute().actionGet();

        assertHitCount(world, 53);

        SearchResponse distance = client().prepareSearch().addField("pin").setQuery(
                filteredQuery(
                        matchAllQuery(),
                        geoDistanceQuery("pin").distance("425km").point(51.11, 9.851)
                )).execute().actionGet();

        assertHitCount(distance, 5);
        GeoPoint point = new GeoPoint();
        long pointHash;
        for (SearchHit hit : distance.getHits()) {
            String name = hit.getId();
            pointHash = hit.fields().get("pin").getValue();
            point.reset(XGeoUtils.mortonUnhashLat(pointHash),
                    XGeoUtils.mortonUnhashLon(pointHash));
            double dist = distance(point.getLat(), point.getLon(), 51.11, 9.851);

            assertThat("distance to '" + name + "'", dist, lessThanOrEqualTo(425000d));
            assertThat(name, anyOf(equalTo("CZ"), equalTo("DE"), equalTo("BE"), equalTo("NL"), equalTo("LU")));
            if (key.equals(name)) {
                assertThat(dist, closeTo(0d, 0.1d));
            }
        }
    }

    @Test
    public void testGeohashCellFilter() throws IOException {
        String geohash = randomhash(10);
        logger.info("Testing geohash_cell filter for [{}]", geohash);

        Collection<? extends CharSequence> neighbors = XGeoHashUtils.neighbors(geohash);
        Collection<? extends CharSequence> parentNeighbors = XGeoHashUtils.neighbors(geohash.substring(0, geohash.length() - 1));

        logger.info("Neighbors {}", neighbors);
        logger.info("Parent Neighbors {}", parentNeighbors);

        ensureYellow();

        client().admin().indices().prepareCreate("locations").addMapping("location", "pin", "type=geo_point,geohash_prefix=true,lat_lon=false").execute().actionGet();

        // Index a pin
        client().prepareIndex("locations", "location", "1").setCreate(true).setSource("pin", geohash).execute().actionGet();

        // index neighbors
        Iterator<? extends CharSequence> iterator = neighbors.iterator();
        for (int i = 0; iterator.hasNext(); i++) {
            client().prepareIndex("locations", "location", "N" + i).setCreate(true).setSource("pin", iterator.next()).execute().actionGet();
        }

        // Index parent cell
        client().prepareIndex("locations", "location", "p").setCreate(true).setSource("pin", geohash.substring(0, geohash.length() - 1)).execute().actionGet();

        // index neighbors
        iterator = parentNeighbors.iterator();
        for (int i = 0; iterator.hasNext(); i++) {
            client().prepareIndex("locations", "location", "p" + i).setCreate(true).setSource("pin", iterator.next()).execute().actionGet();
        }

        client().admin().indices().prepareRefresh("locations").execute().actionGet();

        Map<GeohashCellQuery.Builder, Long> expectedCounts = new HashMap<>();
        Map<GeohashCellQuery.Builder, String[]> expectedResults = new HashMap<>();

        expectedCounts.put(geoHashCellQuery("pin", geohash, false), 1L);

        expectedCounts.put(geoHashCellQuery("pin", geohash.substring(0, geohash.length() - 1), true), 2L + neighbors.size() + parentNeighbors.size());

        // Testing point formats and precision
<<<<<<< HEAD
        GeoPoint point = GeoPoint.fromGeohashString(geohash);
=======
        GeoPoint point = GeoPoint.fromGeohash(geohash);
>>>>>>> c478adf7
        int precision = geohash.length();

        expectedCounts.put(geoHashCellQuery("pin", point).neighbors(true).precision(precision), 1L + neighbors.size());

        logger.info("random testing of setting");

        List<GeohashCellQuery.Builder> filterBuilders = new ArrayList<>(expectedCounts.keySet());
        for (int j = filterBuilders.size() * 2 * randomIntBetween(1, 5); j > 0; j--) {
            Collections.shuffle(filterBuilders, getRandom());
            for (GeohashCellQuery.Builder builder : filterBuilders) {
                try {
                    long expectedCount = expectedCounts.get(builder);
                    SearchResponse response = client().prepareSearch("locations").setQuery(QueryBuilders.matchAllQuery())
                            .setPostFilter(builder).setSize((int) expectedCount).get();
                    assertHitCount(response, expectedCount);
                    String[] expectedIds = expectedResults.get(builder);
                    if (expectedIds == null) {
                        ArrayList<String> ids = new ArrayList<>();
                        for (SearchHit hit : response.getHits()) {
                            ids.add(hit.id());
                        }
                        expectedResults.put(builder, ids.toArray(Strings.EMPTY_ARRAY));
                        continue;
                    }

                    assertSearchHits(response, expectedIds);

                } catch (AssertionError error) {
                    throw new AssertionError(error.getMessage() + "\n geohash_cell filter:" + builder, error);
                }


            }
        }

        logger.info("Testing lat/lon format");
        String pointTest1 = "{\"geohash_cell\": {\"pin\": {\"lat\": " + point.lat() + ",\"lon\": " + point.lon() + "},\"precision\": " + precision + ",\"neighbors\": true}}";
        SearchResponse results3 = client().prepareSearch("locations").setQuery(QueryBuilders.matchAllQuery()).setPostFilter(pointTest1).execute().actionGet();
        assertHitCount(results3, neighbors.size() + 1);


        logger.info("Testing String format");
        String pointTest2 = "{\"geohash_cell\": {\"pin\": \"" + point.lat() + "," + point.lon() + "\",\"precision\": " + precision + ",\"neighbors\": true}}";
        SearchResponse results4 = client().prepareSearch("locations").setQuery(QueryBuilders.matchAllQuery()).setPostFilter(pointTest2).execute().actionGet();
        assertHitCount(results4, neighbors.size() + 1);

        logger.info("Testing Array format");
        String pointTest3 = "{\"geohash_cell\": {\"pin\": [" + point.lon() + "," + point.lat() + "],\"precision\": " + precision + ",\"neighbors\": true}}";
        SearchResponse results5 = client().prepareSearch("locations").setQuery(QueryBuilders.matchAllQuery()).setPostFilter(pointTest3).execute().actionGet();
        assertHitCount(results5, neighbors.size() + 1);
    }

    @Test
    public void testNeighbors() {
        // Simple root case
        assertThat(XGeoHashUtils.addNeighbors("7", new ArrayList<String>()), containsInAnyOrder("4", "5", "6", "d", "e", "h", "k", "s"));

        // Root cases (Outer cells)
        assertThat(XGeoHashUtils.addNeighbors("0", new ArrayList<String>()), containsInAnyOrder("1", "2", "3", "p", "r"));
        assertThat(XGeoHashUtils.addNeighbors("b", new ArrayList<String>()), containsInAnyOrder("8", "9", "c", "x", "z"));
        assertThat(XGeoHashUtils.addNeighbors("p", new ArrayList<String>()), containsInAnyOrder("n", "q", "r", "0", "2"));
        assertThat(XGeoHashUtils.addNeighbors("z", new ArrayList<String>()), containsInAnyOrder("8", "b", "w", "x", "y"));

        // Root crossing dateline
        assertThat(XGeoHashUtils.addNeighbors("2", new ArrayList<String>()), containsInAnyOrder("0", "1", "3", "8", "9", "p", "r", "x"));
        assertThat(XGeoHashUtils.addNeighbors("r", new ArrayList<String>()), containsInAnyOrder("0", "2", "8", "n", "p", "q", "w", "x"));

        // level1: simple case
        assertThat(XGeoHashUtils.addNeighbors("dk", new ArrayList<String>()), containsInAnyOrder("d5", "d7", "de", "dh", "dj", "dm", "ds", "dt"));

        // Level1: crossing cells
        assertThat(XGeoHashUtils.addNeighbors("d5", new ArrayList<String>()), containsInAnyOrder("d4", "d6", "d7", "dh", "dk", "9f", "9g", "9u"));
        assertThat(XGeoHashUtils.addNeighbors("d0", new ArrayList<String>()), containsInAnyOrder("d1", "d2", "d3", "9b", "9c", "6p", "6r", "3z"));
    }

    public static double distance(double lat1, double lon1, double lat2, double lon2) {
        return GeoUtils.EARTH_SEMI_MAJOR_AXIS * DistanceUtils.distHaversineRAD(
                DistanceUtils.toRadians(lat1),
                DistanceUtils.toRadians(lon1),
                DistanceUtils.toRadians(lat2),
                DistanceUtils.toRadians(lon2)
        );
    }

    protected static boolean testRelationSupport(SpatialOperation relation) {
        if (relation == SpatialOperation.IsDisjointTo) {
            // disjoint works in terms of intersection
            relation = SpatialOperation.Intersects;
        }
        try {
            GeohashPrefixTree tree = new GeohashPrefixTree(SpatialContext.GEO, 3);
            RecursivePrefixTreeStrategy strategy = new RecursivePrefixTreeStrategy(tree, "area");
            Shape shape = SpatialContext.GEO.makePoint(0, 0);
            SpatialArgs args = new SpatialArgs(relation, shape);
            strategy.makeFilter(args);
            return true;
        } catch (UnsupportedSpatialOperation e) {
            e.printStackTrace();
            return false;
        }
    }

    protected static String randomhash(int length) {
        return randomhash(getRandom(), length);
    }

    protected static String randomhash(Random random) {
        return randomhash(random, 2 + random.nextInt(10));
    }

    protected static String randomhash() {
        return randomhash(getRandom());
    }

    protected static String randomhash(Random random, int length) {
        final char[] BASE_32 = {
                '0', '1', '2', '3', '4', '5', '6', '7',
                '8', '9', 'b', 'c', 'd', 'e', 'f', 'g',
                'h', 'j', 'k', 'm', 'n', 'p', 'q', 'r',
                's', 't', 'u', 'v', 'w', 'x', 'y', 'z'};

        StringBuilder sb = new StringBuilder();
        for (int i = 0; i < length; i++) {
            sb.append(BASE_32[random.nextInt(BASE_32.length)]);
        }

        return sb.toString();
    }
}
<|MERGE_RESOLUTION|>--- conflicted
+++ resolved
@@ -29,10 +29,7 @@
 import org.apache.lucene.spatial.query.SpatialOperation;
 import org.apache.lucene.spatial.query.UnsupportedSpatialOperation;
 import org.apache.lucene.util.XGeoHashUtils;
-<<<<<<< HEAD
 import org.apache.lucene.util.XGeoUtils;
-=======
->>>>>>> c478adf7
 import org.elasticsearch.action.admin.indices.create.CreateIndexRequestBuilder;
 import org.elasticsearch.action.bulk.BulkItemResponse;
 import org.elasticsearch.action.bulk.BulkResponse;
@@ -514,11 +511,7 @@
         expectedCounts.put(geoHashCellQuery("pin", geohash.substring(0, geohash.length() - 1), true), 2L + neighbors.size() + parentNeighbors.size());
 
         // Testing point formats and precision
-<<<<<<< HEAD
-        GeoPoint point = GeoPoint.fromGeohashString(geohash);
-=======
         GeoPoint point = GeoPoint.fromGeohash(geohash);
->>>>>>> c478adf7
         int precision = geohash.length();
 
         expectedCounts.put(geoHashCellQuery("pin", point).neighbors(true).precision(precision), 1L + neighbors.size());
